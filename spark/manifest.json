{
  "maintainer": "help@datadoghq.com",
  "manifest_version": "0.1.1",
  "max_agent_version": "6.0.0",
  "min_agent_version": "5.6.3",
  "name": "spark",
  "short_description": "Track failed task rates, shuffled bytes, and much more.",
  "support": "core",
  "supported_os": [
    "linux",
    "mac_os",
    "windows"
  ],
<<<<<<< HEAD
  "version": "1.1.0",
  "guid": "f7a5a40f-f73c-465a-be8f-b2b371c706a2"
=======
  "version": "1.0.1",
  "guid": "f7a5a40f-f73c-465a-be8f-b2b371c706a2",
  "public_title": "Datadog-Spark Integration",
  "categories":["processing"],
  "type":"check",
  "doc_link": "https://docs.datadoghq.com/integrations/spark/",
  "is_public": true,
  "has_logo": true
>>>>>>> 63ef0f70
}<|MERGE_RESOLUTION|>--- conflicted
+++ resolved
@@ -11,11 +11,7 @@
     "mac_os",
     "windows"
   ],
-<<<<<<< HEAD
-  "version": "1.1.0",
-  "guid": "f7a5a40f-f73c-465a-be8f-b2b371c706a2"
-=======
-  "version": "1.0.1",
+  "version": "1.0.2",
   "guid": "f7a5a40f-f73c-465a-be8f-b2b371c706a2",
   "public_title": "Datadog-Spark Integration",
   "categories":["processing"],
@@ -23,5 +19,4 @@
   "doc_link": "https://docs.datadoghq.com/integrations/spark/",
   "is_public": true,
   "has_logo": true
->>>>>>> 63ef0f70
 }